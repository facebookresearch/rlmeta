# Copyright (c) Meta Platforms, Inc. and affiliates.
#
# This source code is licensed under the MIT license found in the
# LICENSE file in the root directory of this source tree.

from __future__ import annotations

import abc
import functools

from typing import Any, Callable, List, Optional

import moolib

from rlmeta.core.launchable import Launchable
from rlmeta.utils.moolib_utils import generate_random_name


class RemotableMeta(abc.ABCMeta):

    def __new__(cls, name, bases, attrs):
        remote_methods = set(attrs.get("__remote_methods__", []))
        for base in bases:
            remote_methods.update(getattr(base, "__remote_methods__", []))
        for method in attrs.values():
            if getattr(method, "__remote__", False):
                remote_methods.add(method.__name__)
        attrs["__remote_methods__"] = list(remote_methods)
        return super().__new__(cls, name, bases, attrs)


class Remotable(abc.ABC, metaclass=RemotableMeta):

    def __init__(self, identifier: Optional[str] = None):
        self._identifier = identifier

    @property
    def remote_methods(self) -> List[str]:
        return getattr(self, "__remote_methods__", [])

    @property
    def identifier(self) -> Optional[str]:
        return self._identifier

    def remote_method_name(self, method: str) -> str:
        return method if self._identifier is None else (self._identifier +
                                                        "::" + method)


class Remote:

    def __init__(self,
                 target: Remotable,
                 server_name: str,
                 server_addr: str,
                 name: Optional[str] = None,
                 timeout: float = 60) -> None:
        self._target_repr = repr(target)
        self._server_name = server_name
        self._server_addr = server_addr

        self._remote_methods = target.remote_methods
        self._identifier = target.identifier
        self._reset(server_name, server_addr, name, timeout)
        self._client_methods = {}

    # TODO: Find a better way to implement this
    def __getattribute__(self, attr: str) -> Any:
        try:
            return object.__getattribute__(self, attr)
        except AttributeError:
            ret = object.__getattribute__(self, "_client_methods").get(attr)
            if ret is not None:
                return ret
            raise

    def __repr__(self):
        return (f"Remote(target={self._target_repr} " +
                f"server_name={self._server_name} " +
                f"server_addr={self._server_addr})")

    @property
    def name(self) -> str:
        return self._name

    @name.setter
    def name(self, name: str) -> None:
        self._name = name
        if self._client is not None:
            self._client.set_name(name)

    @property
    def server_name(self) -> str:
        return self._server_name

    @property
    def server_addr(self) -> str:
        return self._server_addr

    @property
    def client(self) -> Optional[moolib.Client]:
        return self._client

    @property
    def connected(self) -> bool:
        return self._connected

    @property
    def identifier(self) -> Optional[str]:
        return self._identifier

    def remote_method_name(self, method: str) -> str:
        return method if self._identifier is None else (self._identifier +
                                                        "::" + method)

    def connect(self) -> None:
        if self._connected:
            return
        self._client = moolib.Rpc()
<<<<<<< HEAD
        # self._client.set_transports(["uv"])
=======
>>>>>>> 75029c8c
        self._client.set_name(self._name)
        self._client.set_timeout(self._timeout)
        self._client.connect(self._server_addr)
        self._bind()
        self._connected = True

    def _reset(self,
               server_name: str,
               server_addr: str,
               name: Optional[str] = None,
               timeout: float = 60) -> None:
        if name is None:
            name = generate_random_name()
        self._server_name = server_name
        self._server_addr = server_addr
        self._name = name
        self._timeout = timeout
        self._client = None
        self._connected = False

    def _bind(self) -> None:
        for method in self._remote_methods:
            self._client_methods[method] = functools.partial(
                self.client.sync, self.server_name,
                self.remote_method_name(method))
            self._client_methods["async_" + method] = functools.partial(
                self.client.async_, self.server_name,
                self.remote_method_name(method))


def remote_method(batch_size: Optional[int] = None) -> Callable[..., Any]:

    def remote_method_impl(func: Callable[..., Any]):
        setattr(func, "__remote__", True)
        setattr(func, "__batch_size__", batch_size)
        return func

    return remote_method_impl<|MERGE_RESOLUTION|>--- conflicted
+++ resolved
@@ -117,10 +117,6 @@
         if self._connected:
             return
         self._client = moolib.Rpc()
-<<<<<<< HEAD
-        # self._client.set_transports(["uv"])
-=======
->>>>>>> 75029c8c
         self._client.set_name(self._name)
         self._client.set_timeout(self._timeout)
         self._client.connect(self._server_addr)
