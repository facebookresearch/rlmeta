# Copyright (c) Meta Platforms, Inc. and affiliates.
#
# This source code is licensed under the MIT license found in the
# LICENSE file in the root directory of this source tree.

import time

from typing import Callable, Dict, List, Optional, Sequence

import numpy as np

import torch
import torch.nn as nn

from rich.console import Console
from rich.progress import track

import rlmeta.utils.data_utils as data_utils
import rlmeta.utils.nested_utils as nested_utils

from rlmeta.agents.agent import Agent, AgentFactory
from rlmeta.core.controller import Controller, ControllerLike, Phase
from rlmeta.core.model import ModelLike
from rlmeta.core.replay_buffer import ReplayBufferLike
from rlmeta.core.types import Action, TimeStep
from rlmeta.core.types import NestedTensor
from rlmeta.utils.stats_dict import StatsDict

console = Console()


class ApexDQNAgent(Agent):

    def __init__(
        self,
        model: ModelLike,
        eps: float = 0.1,
        replay_buffer: Optional[ReplayBufferLike] = None,
        controller: Optional[ControllerLike] = None,
        optimizer: Optional[torch.optim.Optimizer] = None,
        batch_size: int = 128,
        grad_clip: float = 50.0,
        multi_step: int = 1,
        gamma: float = 0.99,
        learning_starts: Optional[int] = None,
        sync_every_n_steps: int = 10,
        push_every_n_steps: int = 1,
        collate_fn: Optional[Callable[[Sequence[NestedTensor]],
                                      NestedTensor]] = None,
        additional_models_to_update: Optional[List[ModelLike]] = None,
    ) -> None:
        super().__init__()

        self.model = model
        self.eps = eps

        self.replay_buffer = replay_buffer
        self.controller = controller

        self.optimizer = optimizer
        self.batch_size = batch_size
        self.grad_clip = grad_clip

        self.multi_step = multi_step
        self.gamma = gamma
        self.learning_starts = learning_starts

        self._additional_models_to_update = additional_models_to_update
        self.sync_every_n_steps = sync_every_n_steps
        self.push_every_n_steps = push_every_n_steps

        if collate_fn is not None:
            self.collate_fn = collate_fn
        else:
            self.collate_fn = data_utils.stack_tensors

        self.trajectory = []
        self.step_counter = 0

    def reset(self) -> None:
        self.step_counter = 0

    def act(self, timestep: TimeStep) -> Action:
        obs = timestep.observation
        action = self.model.act(obs, torch.tensor([self.eps]))
        return Action(action, info=None)

    async def async_act(self, timestep: TimeStep) -> Action:
        obs = timestep.observation
        action = await self.model.async_act(obs, torch.tensor([self.eps]))
        return Action(action, info=None)

    async def async_observe_init(self, timestep: TimeStep) -> None:
        obs, _, done, _ = timestep
        self.trajectory = [{"obs": obs, "done": done}]

    async def async_observe(self, action: Action,
                            next_timestep: TimeStep) -> None:
        act, _ = action
        obs, reward, done, _ = next_timestep
        cur = self.trajectory[-1]
        cur["reward"] = reward
        cur["action"] = act
        self.trajectory.append({"obs": obs, "done": done})

    def update(self) -> None:
        if not self.trajectory[-1]["done"]:
            return
        if self.replay_buffer is not None:
            replay = self.make_replay()
            batch = nested_utils.collate_nested(self.collate_fn, replay)
            priority = self.model.compute_priority(
                batch, torch.tensor([self.gamma**self.multi_step]))
            self.replay_buffer.extend(replay, priority)
        self.trajectory = []

    async def async_update(self) -> None:
        if not self.trajectory[-1]["done"]:
            return
        if self.replay_buffer is not None:
            replay = self.make_replay()
            batch = nested_utils.collate_nested(self.collate_fn, replay)
            priority = await self.model.async_compute_priority(
                batch, torch.tensor([self.gamma**self.multi_step]))
            await self.replay_buffer.async_extend(replay, priority)
        self.trajectory = []

    def connect(self) -> None:
        super().connect()
        if self._additional_models_to_update is not None:
            for m in self._additional_models_to_update:
                m.connect()

    def train(self, num_steps: int) -> Optional[StatsDict]:
        self.controller.set_phase(Phase.TRAIN, reset=True)

        self.replay_buffer.warm_up(self.learning_starts)
        stats = StatsDict()

        console.log(f"Training for num_steps = {num_steps}")
        for _ in track(range(num_steps), description="Training..."):
            t0 = time.perf_counter()
            index, batch, weight, timestamp = self.replay_buffer.sample(
                self.batch_size)
            t1 = time.perf_counter()
            step_stats = self.train_step(index, batch, weight, timestamp)
            t2 = time.perf_counter()
            time_stats = {
                "sample_data_time/ms": (t1 - t0) * 1000.0,
                "batch_learn_time/ms": (t2 - t1) * 1000.0,
            }
            stats.extend(step_stats)
            stats.extend(time_stats)

            self.step_counter += 1
            if self.step_counter % self.sync_every_n_steps == 0:
                self.model.sync_target_net()
                if self._additional_models_to_update is not None:
                    for m in self._additional_models_to_update:
                        m.sync_target_net()

            if self.step_counter % self.push_every_n_steps == 0:
                self.model.push()
                if self._additional_models_to_update is not None:
                    for m in self._additional_models_to_update:
                        m.push()

        episode_stats = StatsDict.from_dict(self.controller.get_stats())
        stats.update(episode_stats)

        return stats

    def eval(self, num_episodes: Optional[int] = None) -> Optional[StatsDict]:
        self.controller.set_phase(Phase.EVAL, limit=num_episodes, reset=True)
        while self.controller.get_count() < num_episodes:
            time.sleep(1)
        stats = StatsDict.from_dict(self.controller.get_stats())
        return stats

    def make_replay(self) -> Optional[List[NestedTensor]]:
        trajectory_len = len(self.trajectory)
<<<<<<< HEAD
        if trajectory_len <= 2:
=======
        if trajectory_len < 2:
>>>>>>> 17d03fdb
            return None

        replay = []
        append = replay.append
<<<<<<< HEAD
        # for i in range(0, trajectory_len - self.multi_step):
=======
>>>>>>> 17d03fdb
        for i in range(0, trajectory_len - 1):
            cur = self.trajectory[i]
            nxt = self.trajectory[min(i + self.multi_step, trajectory_len - 1)]
            obs = cur["obs"]
            act = cur["action"]
            next_obs = nxt["obs"]
            done = nxt["done"]
            reward = 0.0
            for j in range(min(self.multi_step, trajectory_len - 1 - i)):
                reward += (self.gamma**j) * self.trajectory[i + j]["reward"]
            append({
                "obs": obs,
                "action": act,
                "reward": torch.tensor([reward]),
                "next_obs": next_obs,
                "done": torch.tensor([done]),
            })

        return replay

    def train_step(self, index: np.ndarray, batch: NestedTensor,
                   weight: torch.Tensor,
                   timestamp: np.ndarray) -> Dict[str, float]:
        device = next(self.model.parameters()).device
        batch = nested_utils.map_nested(lambda x: x.to(device), batch)
        self.optimizer.zero_grad()

        td_err = self.model.td_error(
            batch, torch.tensor([self.gamma**self.multi_step], device=device))
        weight = weight.to(device=device,
                           dtype=td_err.dtype)  # size = (batch_size)
        loss = td_err.square() * weight * 0.5
        loss = loss.mean()

        loss.backward()
        grad_norm = torch.nn.utils.clip_grad_norm_(self.model.parameters(),
                                                   self.grad_clip)
        self.optimizer.step()
        priority = td_err.detach().abs().cpu()
        self.replay_buffer.update_priority(index, priority, timestamp)

        return {
            "reward": batch["reward"].detach().mean().item(),
            "loss": loss.detach().mean().item(),
            "grad_norm": grad_norm.detach().mean().item(),
        }


class ApexDQNAgentFactory(AgentFactory):

    def __init__(
        self,
        model: ModelLike,
        eps_func: Callable[[int], float],
        replay_buffer: Optional[ReplayBufferLike] = None,
        controller: Optional[ControllerLike] = None,
        optimizer: Optional[torch.optim.Optimizer] = None,
        batch_size: int = 128,
        grad_clip: float = 50.0,
        multi_step: int = 1,
        gamma: float = 0.99,
        learning_starts: Optional[int] = None,
        sync_every_n_steps: int = 10,
        push_every_n_steps: int = 1,
        collate_fn: Optional[Callable[[Sequence[NestedTensor]],
                                      NestedTensor]] = None,
        additional_models_to_update: Optional[List[ModelLike]] = None,
    ) -> None:
        self._model = model
        self._eps_func = eps_func
        self._replay_buffer = replay_buffer
        self._controller = controller
        self._optimizer = optimizer
        self._batch_size = batch_size
        self._grad_clip = grad_clip
        self._multi_step = multi_step
        self._gamma = gamma
        self._learning_starts = learning_starts
        self._sync_every_n_steps = sync_every_n_steps
        self._push_every_n_steps = push_every_n_steps
        self._collate_fn = collate_fn
        self._additional_models_to_update = additional_models_to_update

    def __call__(self, index: int):
        model = self._make_arg(self._model, index)
        eps = self._eps_func(index)
        replay_buffer = self._make_arg(self._replay_buffer, index)
        controller = self._make_arg(self._controller, index)
        return ApexDQNAgent(
            model,
            eps,
            replay_buffer,
            controller,
            self._optimizer,
            self._batch_size,
            self._grad_clip,
            self._multi_step,
            self._gamma,
            self._learning_starts,
            self._sync_every_n_steps,
            self._push_every_n_steps,
            self._collate_fn,
            additional_models_to_update=self._additional_models_to_update)


class ConstantEpsFunc:

    def __init__(self, eps: float) -> None:
        self._eps = eps

    def __call__(self, index: int) -> float:
        return self._eps


class FlexibleEpsFunc:

    def __init__(self, eps: float, num: int, alpha: float = 7.0) -> None:
        self._eps = eps
        self._num = num
        self._alpha = alpha

    def __call__(self, index: int) -> float:
        if self._num == 1:
            return self._eps
        return self._eps**(1.0 + index / (self._num - 1) * self._alpha)<|MERGE_RESOLUTION|>--- conflicted
+++ resolved
@@ -179,19 +179,11 @@
 
     def make_replay(self) -> Optional[List[NestedTensor]]:
         trajectory_len = len(self.trajectory)
-<<<<<<< HEAD
-        if trajectory_len <= 2:
-=======
         if trajectory_len < 2:
->>>>>>> 17d03fdb
             return None
 
         replay = []
         append = replay.append
-<<<<<<< HEAD
-        # for i in range(0, trajectory_len - self.multi_step):
-=======
->>>>>>> 17d03fdb
         for i in range(0, trajectory_len - 1):
             cur = self.trajectory[i]
             nxt = self.trajectory[min(i + self.multi_step, trajectory_len - 1)]
